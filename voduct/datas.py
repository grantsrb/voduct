--- conflicted
+++ resolved
@@ -1255,20 +1255,6 @@
                                Y=dataset.Y[val_idxs],
                                word2idx=word2idx,
                                idx2word=idx2word)
-
-<<<<<<< HEAD
-    kwargs = dict()
-    if hasattr(dataset, "samp_structs")
-    kwargs = {"sample_structs":dataset.samp_structs,
-              "sampled_types":dataset.sampled_types}
-    dataset = EmptyDataset(X=dataset.X[train_idxs],
-                           Y=dataset.Y[train_idxs],
-                           word2idx=word2idx,
-                           idx2word=idx2word,
-                           inits=dataset.inits,
-                           sample_structs=dataset.samp_structs,
-                           sampled_types=dataset.sampled_types)
-=======
     kwargs = {"X":dataset.X[train_idxs],
               "Y":dataset.Y[train_idxs],
               "word2idx":word2idx,
@@ -1281,7 +1267,6 @@
     if hasattr(dataset,"sampled_types"): 
         kwargs['sampled_types'] = dataset.sampled_types
     dataset = EmptyDataset(**kwargs)
->>>>>>> 867c10f1
     return dataset, val_dataset
 
 
