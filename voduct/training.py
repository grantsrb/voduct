import os
import numpy as np
import torch
import torch.nn as nn
from torch.nn import PoissonNLLLoss, MSELoss
import torch.nn.functional as F
from torch.optim.lr_scheduler import ReduceLROnPlateau,StepLR,MultiStepLR
import time
from tqdm import tqdm
import math
from queue import Queue
from collections import deque
import psutil
import gc
import resource
import json
import voduct.datas as datas
import voduct.models as models
import voduct.save_io as io

def try_key(d, key, val):
    if key in d:
        return d[key]
    return val

if torch.cuda.is_available():
    DEVICE = torch.device("cuda:0")
else:
    DEVICE = torch.device("cpu")

def train(hyps, verbose=True):
    """
    hyps: dict
        contains all relavent hyperparameters
    """
    # Set manual seed
    hyps['exp_num'] = get_exp_num(hyps['main_path'], hyps['exp_name'])
    hyps['save_folder'] = get_save_folder(hyps)
    if not os.path.exists(hyps['save_folder']):
        os.mkdir(hyps['save_folder'])
    hyps['seed'] = try_key(hyps,'seed', int(time.time()))
    torch.manual_seed(hyps['seed'])
    np.random.seed(hyps['seed'])
    model_class = hyps['model_class']
    hyps['model_type'] = models.TRANSFORMER_TYPE[model_class]
    if not hyps['init_decs'] and not hyps['gen_decs'] and\
                                not hyps['ordered_preds']:
        s = "WARNING!! You probably want to set ordered preds to True "
        s += "with your current configuration!!"
        print(s)

    if verbose:
        print("Retreiving Dataset")
    if "shuffle_split" not in hyps and hyps['shuffle']:
        hyps['shuffle_split'] = True
    train_data,val_data = datas.get_data(**hyps)
    hyps['enc_slen'] = train_data.X.shape[-1]
    hyps['dec_slen'] = train_data.Y.shape[-1]-1
    #if hyps[
    train_loader = torch.utils.data.DataLoader(train_data,
                                    batch_size=hyps['batch_size'],
                                    shuffle=hyps['shuffle'])
    val_loader = torch.utils.data.DataLoader(val_data,
                                  batch_size=hyps['batch_size'])
    hyps['n_vocab'] = len(train_data.word2idx.keys())

    if verbose:
        print("Making model")
    model = getattr(models,model_class)(**hyps)
    model.to(DEVICE)
    optimizer = torch.optim.Adam(model.parameters(), lr=hyps['lr'],
                                           weight_decay=hyps['l2'])
    lossfxn = nn.CrossEntropyLoss()
    scheduler = ReduceLROnPlateau(optimizer, 'min', factor=0.5,
                                                    patience=6,
                                                    verbose=True)
    if verbose:
        print("Beginning training for {}".format(hyps['save_folder']))
        print("train shape:", train_data.X.shape)
        print("val shape:", val_data.X.shape)
        print("n_vocab:", hyps['n_vocab'])

    record_session(hyps,model)
    if hyps['dataset'] == "WordProblem":
        save_data_structs(train_data.samp_structs)

    if hyps['exp_name'] == "test":
        hyps['n_epochs'] = 2
    epoch = -1
    alpha = hyps['loss_alpha']
    print()
    idx2word = train_data.idx2word
    mask_idx = train_data.word2idx["<MASK>"]
    while epoch < hyps['n_epochs']:
        epoch += 1
        print("Epoch:{} | Model:{}".format(epoch,hyps['save_folder']))
        starttime = time.time()
        avg_loss = 0
        avg_acc = 0
        avg_indy_acc = 0
        avg_emb_loss = 0
        mask_avg_loss = 0
        mask_avg_acc = 0
        model.train()
        print("Training...")
        optimizer.zero_grad()
        for b,(x,y) in enumerate(train_loader):
            torch.cuda.empty_cache()
            if model.transformer_type == models.AUTOENCODER:
                targs = x.data[:,1:]
                y = x.data
            elif model.transformer_type == models.DICTIONARY:
                targs = x.data[:,1:]
                emb_targs = model.embeddings(y.to(DEVICE))
                word_to_define = idx2word[y.squeeze()[0].item()]
                y = x.data
            else:
<<<<<<< HEAD
                targs = y.data[:,1:].to(DEVICE)
=======
                targs = y.data[:,1:]
>>>>>>> 4d1883a6
            og_shape = targs.shape
            if hyps['masking_task']:
                x,y,mask = mask_words(x, y, mask_p=hyps['mask_p'])
            y = y[:,:-1]
            preds = model(x.to(DEVICE),y.to(DEVICE))

            tot_loss = 0
            if model.transformer_type == models.DICTIONARY:
                emb_preds = preds[1]
                preds = preds[0]
                emb_loss = F.mse_loss(emb_preds,emb_targs.data)
                tot_loss += emb_loss
                avg_emb_loss += emb_loss.item()

            if epoch % 3 == 0 and b == 0:
                if model.transformer_type == models.DICTIONARY:
                    print("Word:", word_to_define)
                endx = torch.where(y[0]==mask_idx)[0][0].item()
                print("y:",[idx2word[a.item()] for a in y[0,:endx]])
                print("t:", [idx2word[a.item()] for a in targs[0,:endx]])
                ms = torch.argmax(preds,dim=-1)
                print("p:", [idx2word[a.item()] for a in ms[0,:endx]])
                del ms
            targs = targs.reshape(-1)

            if hyps['masking_task']:
                print("masking!")
                # Mask loss and acc
                preds = preds.reshape(-1,preds.shape[-1])
                mask = mask.reshape(-1).bool()
                idxs = torch.arange(len(mask))[mask]
                mask_preds = preds[idxs]
                mask_targs = targs[idxs]
                mask_loss = lossfxn(mask_preds,mask_targs)
                mask_preds = torch.argmax(mask_preds,dim=-1)
                mask_acc = (mask_preds==mask_targs).sum().float()
                mask_acc = mask_acc/idxs.numel()

                mask_avg_acc  += mask_acc.item()
                mask_avg_loss += mask_loss.item()
            else:
                mask_loss = torch.zeros(1).to(DEVICE)
                mask_acc = torch.zeros(1).to(DEVICE)

                mask_avg_acc  += mask_acc.item()
                mask_avg_loss += mask_loss.item()

            # Tot loss and acc
            preds = preds.reshape(-1,preds.shape[-1])
            if not hyps['masking_task']:
                bitmask = (targs==mask_idx)
                loss = lossfxn(preds[bitmask.to(DEVICE)],
                               targs[bitmask].to(DEVICE))
            else:
                loss = lossfxn(preds,targs.to(DEVICE))
            if hyps['masking_task']:
                temp = ((alpha)*loss + (1-alpha)*mask_loss)
                tot_loss += temp/hyps['n_loss_loops']
            else:
                tot_loss += loss/hyps['n_loss_loops']
            tot_loss.backward()

            if b % hyps['n_loss_loops'] == 0 or b==len(train_loader)-1:
                optimizer.step()
                optimizer.zero_grad()

            preds = torch.argmax(preds,dim=-1).reshape(og_shape)
            targs = targs.reshape(og_shape)
            sl = og_shape[-1]
            eq = (preds==targs.to(DEVICE)).float()
            acc = (eq.sum(-1)==sl).float().mean()
            if not hyps['masking_task']:
                indy_acc = eq.reshape(-1)[bitmask].mean()
            else:
                indy_acc = eq.mean()
            indy_acc = eq.mean()
            avg_acc += acc.item()
            avg_indy_acc += indy_acc.item()
            avg_loss += loss.item()


            if hyps["masking_task"]:
                s = "Mask Loss:{:.5f} | Acc:{:.5f} | {:.0f}%"
                s = s.format(mask_loss.item(), mask_acc.item(),
                                               b/len(train_loader)*100)
            elif model.transformer_type == models.DICTIONARY:
                s = "Loss:{:.5f} | Acc:{:.5f} | Emb:{:.5f} | {:.0f}%"
                s = s.format(loss.item(),acc.item(),emb_loss.item(),
                                          b/len(train_loader)*100)
            else:
                s = "Loss:{:.5f} | Acc:{:.5f} | {:.0f}%"
                s = s.format(loss.item(), acc.item(),
                                          b/len(train_loader)*100)
            print(s, end=len(s)*" " + "\r")
            if hyps['exp_name'] == "test" and b>5: break
        print()
        mask_train_loss = mask_avg_loss/len(train_loader)
        mask_train_acc = mask_avg_acc/len(train_loader)
        train_avg_loss = avg_loss/len(train_loader)
        train_avg_acc = avg_acc/len(train_loader)
        train_avg_indy = avg_indy_acc/len(train_loader)
        train_emb_loss = avg_emb_loss/len(train_loader)

        stats_string = "Train - Loss:{:.5f} | Acc:{:.5f} | Indy:{:.5f}\n"
        stats_string = stats_string.format(train_avg_loss,
                                           train_avg_acc,
                                           train_avg_indy)
        if hyps['masking_task']:
            stats_string+="Tr. Mask Loss:{:.5f} | Tr. Mask Acc:{:.5f}\n"
            stats_string = stats_string.format(mask_train_loss,
                                               mask_train_acc)
        elif model.transformer_type==models.DICTIONARY:
            stats_string+="Emb Loss:{:.5f}\n"
            stats_string = stats_string.format(train_emb_loss)
        model.eval()
        avg_loss = 0
        avg_acc = 0
        avg_indy_acc = 0
        avg_emb_loss = 0
        mask_avg_loss = 0
        mask_avg_acc = 0
        print("Validating...")
        with torch.no_grad():
            rand_word_batch = int(np.random.randint(0,len(val_loader)))
            for b,(x,y) in enumerate(val_loader):
                torch.cuda.empty_cache()
                if model.transformer_type == models.AUTOENCODER:
                    targs = x.data[:,1:]
                    y = x.data
                elif model.transformer_type == models.DICTIONARY:
                    targs = x.data[:,1:]
                    emb_targs = model.embeddings(y.to(DEVICE))
                    y = x.data
                else:
                    targs = y.data[:,1:]
                og_shape = targs.shape
                targs = targs.reshape(-1)
<<<<<<< HEAD
                if hyps['init_decs']:
                    y = train_data.inits.clone().repeat(len(x),1)
=======
>>>>>>> 4d1883a6
                if hyps['masking_task']:
                    x,y,mask = mask_words(x, y, mask_p=hyps['mask_p'])
                y = y[:,:-1]
                preds = model(x.to(DEVICE),y.to(DEVICE))

                tot_loss = 0
                if model.transformer_type == models.DICTIONARY:
                    emb_preds = preds[1]
                    preds = preds[0]
                    emb_loss = F.mse_loss(emb_preds,emb_targs)
                    avg_emb_loss += emb_loss.item()

                if hyps['masking_task']:
                    # Mask loss and acc
                    targs = targs.reshape(-1)
                    preds = preds.reshape(-1,preds.shape[-1])
                    mask = mask.reshape(-1).bool()
                    idxs = torch.arange(len(mask))[mask]
                    mask_preds = preds[idxs]
                    mask_targs = targs[idxs]
                    mask_loss = lossfxn(mask_preds,mask_targs)
                    mask_avg_loss += mask_loss.item()
                    mask_preds = torch.argmax(mask_preds,dim=-1)
                    mask_acc = (mask_preds==mask_targs).sum().float()
                    mask_acc = mask_acc/mask_preds.numel()
                    mask_avg_acc += mask_acc.item()
                else:
                    mask_acc = torch.zeros(1).to(DEVICE)
                    mask_loss = torch.zeros(1).to(DEVICE)

                # Tot loss and acc
                preds = preds.reshape(-1,preds.shape[-1])
                targs = targs.to(DEVICE)
                if not hyps['masking_task']:
                    bitmask = (targs==mask_idx)
                    loss = lossfxn(preds[bitmask.to(DEVICE)],
                                   targs[bitmask].to(DEVICE))
                else:
                    loss = lossfxn(preds,targs.to(DEVICE))
                preds = torch.argmax(preds,dim=-1).reshape(og_shape)
                targs = targs.reshape(og_shape)
                sl = og_shape[-1]
                eq = (preds==targs.to(DEVICE)).float()
                preds = preds.cpu()
                acc = (eq.sum(-1)==sl).float().mean()
                if not hyps['masking_task']:
                    indy_acc = eq.reshape(-1)[bitmask].mean()
                else:
                    indy_acc = eq.mean()
                if b == rand_word_batch or hyps['exp_name']=="test":
                    rand = int(np.random.randint(0,len(x)))
                    question = x[rand]
                    endx = torch.where(question==mask_idx)[0][0].item()
                    question = question[:endx]
                    pred_samp = preds[rand]
                    targ_samp = targs[rand]
                    endx = torch.where(targ_samp==mask_idx)[0][0].item()
                    targ_samp = targ_samp[:endx]
                    pred_samp = pred_samp[:endx]
                    idx2word = train_data.idx2word
                    question =  [idx2word[p.item()] for p in question]
                    pred_samp = [idx2word[p.item()] for p in pred_samp]
                    targ_samp = [idx2word[p.item()] for p in targ_samp]
                    question = " ".join(question)
                    pred_samp = " ".join(pred_samp)
                    targ_samp = " ".join(targ_samp)

                avg_acc += acc.item()
                avg_indy_acc += indy_acc.item()
                avg_loss += loss.item()
                if hyps["masking_task"]:
                    s = "Mask Loss:{:.5f} | Acc:{:.5f} | {:.0f}%"
                    s = s.format(mask_loss.item(), mask_acc.item(),
                                                   b/len(val_loader)*100)
                elif model.transformer_type == models.DICTIONARY:
                    s = "Loss:{:.5f} | Acc:{:.5f} | Emb:{:.5f} | {:.0f}%"
                    s = s.format(loss.item(),acc.item(),emb_loss.item(),
                                              b/len(val_loader)*100)
                else:
                    s = "Loss:{:.5f} | Acc:{:.5f} | {:.0f}%"
                    s = s.format(loss.item(), acc.item(),
                                              b/len(val_loader)*100)
                print(s, end=len(s)*" " + "\r")
                if hyps['exp_name']=="test" and b > 5: break
        print()
        del targs
        del x
        del y
        del eq
        del bitmask
        del emb_targs
        torch.cuda.empty_cache()
        mask_val_loss = mask_avg_loss/len(val_loader)
        mask_val_acc = mask_avg_acc/  len(val_loader)
        val_avg_loss = avg_loss/len(val_loader)
        val_avg_acc = avg_acc/len(val_loader)
        val_emb_loss = avg_emb_loss/len(val_loader)
        scheduler.step(val_avg_acc)
        val_avg_indy = avg_indy_acc/len(val_loader)
        stats_string += "Val - Loss:{:.5f} | Acc:{:.5f} | Indy:{:.5f}\n"
        stats_string = stats_string.format(val_avg_loss,val_avg_acc,
                                                        val_avg_indy)
        if hyps['masking_task']:
            stats_string+="Val Mask Loss:{:.5f} | Val Mask Acc:{:.5f}\n"
            stats_string=stats_string.format(mask_avg_loss,mask_avg_acc)
        stats_string += "Quest: " + question + "\n"
        stats_string += "Targ: " + targ_samp + "\n"
        stats_string += "Pred: " + pred_samp + "\n"
        optimizer.zero_grad()

        save_dict = {
            "epoch":epoch,
            "hyps":hyps,
            "train_loss":train_avg_loss,
            "train_acc":train_avg_acc,
            "train_indy":train_avg_indy,
            "mask_train_loss":mask_train_loss,
            "mask_train_acc":mask_train_acc,
            "val_loss":val_avg_loss,
            "val_acc":val_avg_acc,
            "val_indy":val_avg_indy,
            "mask_val_loss":mask_val_loss,
            "mask_val_acc":mask_val_acc,
            "state_dict":model.state_dict(),
            "optim_dict":optimizer.state_dict(),
            "word2idx":train_data.word2idx,
            "idx2word":train_data.idx2word,
            "sampled_types":train_data.sampled_types
        }
        save_name = "checkpt"
        save_name = os.path.join(hyps['save_folder'],save_name)
        io.save_checkpt(save_dict, save_name, epoch, ext=".pt",
                                del_prev_sd=hyps['del_prev_sd'])
        stats_string += "Exec time: {}\n".format(time.time()-starttime)
        print(stats_string)
        log_file = os.path.join(hyps['save_folder'],"training_log.txt")
        with open(log_file,'a') as f:
            f.write(str(stats_string)+'\n')
    del save_dict['state_dict']
    del save_dict['optim_dict']
    del save_dict['hyps']
    save_dict['save_folder'] = hyps['save_folder']
    return save_dict

def save_data_structs(hyps, structs):
    """
    Records a copy of the data structs that were used to create this
    dataset

    structs: list of samp_structs
        see the datas.WordProblem class for details on sample structs
    """
    sf = hyps['save_folder']
    if not os.path.exists(sf):
        os.mkdir(sf)
    h = "samp_structs.json"
    with open(os.path.join(sf,h),'w') as f:
        json.dump(structs, f)


def mask_words(x,y,mask_p=.15,mask_idx=0):
    """
    x: Long tensor (..., S)
        a torch tensor of token indices
    y: Long tensor (..., S)
        a torch tensor of token indices in which the sequence is
        offset forward by 1 position
    mask_p: float [0,1]
        the probability of masking a word
    mask_idx: int
        the index of the mask token
    """
    if mask_p == 0:
        return x,y,torch.zeros(x.shape).bool()
    probs = torch.rand(x.shape)
    mask = (probs<mask_p).bool()
    x[mask] = mask_idx
    postpender = torch.zeros(*x.shape[:-1],1).bool()
    mask = torch.cat([mask,postpender],dim=-1)[...,1:].bool()
    y[mask] = mask_idx
    return x,y,mask

def get_exp_num(exp_folder, exp_name):
    """
    Finds the next open experiment id number.

    exp_folder: str
        path to the main experiment folder that contains the model
        folders
    exp_name: str
        the name of the experiment
    """
    exp_folder = os.path.expanduser(exp_folder)
    _, dirs, _ = next(os.walk(exp_folder))
    exp_nums = set()
    for d in dirs:
        splt = d.split("_")
        if len(splt) >= 2 and splt[0] == exp_name:
            try:
                exp_nums.add(int(splt[1]))
            except:
                pass
    for i in range(len(exp_nums)):
        if i not in exp_nums:
            return i
    return len(exp_nums)

def record_session(hyps, model):
    """
    Writes important parameters to file.

    hyps: dict
        dict of relevant hyperparameters
    model: torch nn.Module
        the model to be trained
    """
    sf = hyps['save_folder']
    if not os.path.exists(sf):
        os.mkdir(sf)
    h = "hyperparams"
    with open(os.path.join(sf,h+".txt"),'w') as f:
        f.write(str(model)+'\n')
        for k in sorted(hyps.keys()):
            f.write(str(k) + ": " + str(hyps[k]) + "\n")
    temp_hyps = dict()
    keys = list(hyps.keys())
    temp_hyps = {k:v for k,v in hyps.items()}
    for k in keys:
        if type(hyps[k]) == type(np.array([])):
            del temp_hyps[k]
    with open(os.path.join(sf,h+".json"),'w') as f:
        json.dump(temp_hyps, f)

def get_save_folder(hyps):
    """
    Creates the save name for the model.

    hyps: dict
        keys:
            exp_name: str
            exp_num: int
            search_keys: str
    """
    save_folder = "{}/{}_{}".format(hyps['main_path'],
                                    hyps['exp_name'],
                                    hyps['exp_num'])
    save_folder += hyps['search_keys']
    return save_folder

def fill_hyper_q(hyps, hyp_ranges, keys, hyper_q, idx=0):
    """
    Recursive function to load each of the hyperparameter combinations
    onto a queue.

    hyps - dict of hyperparameters created by a HyperParameters object
        type: dict
        keys: name of hyperparameter
        values: value of hyperparameter
    hyp_ranges - dict of lists
        these are the ranges that will change the hyperparameters for
        each search
        type: dict
        keys: name of hyperparameters to be searched over
        values: list of values to search over for that hyperparameter
    keys - keys of the hyperparameters to be searched over. Used to
        specify order of keys to search
    hyper_q - Queue to hold all parameter sets
    idx - the index of the current key to be searched over

    Returns:
        hyper_q: Queue of dicts `hyps`
    """
    # Base call, runs the training and saves the result
    if idx >= len(keys):
        # Load q
        hyps['search_keys'] = ""
        for k in keys:
            hyps['search_keys'] += "_" + str(k)+str(hyps[k])
        hyper_q.put({k:v for k,v in hyps.items()})

    # Non-base call. Sets a hyperparameter to a new search value and
    # passes down the dict.
    else:
        key = keys[idx]
        for param in hyp_ranges[key]:
            hyps[key] = param
            hyper_q = fill_hyper_q(hyps, hyp_ranges, keys, hyper_q,
                                                             idx+1)
    return hyper_q

def hyper_search(hyps, hyp_ranges):
    """
    The top level function to create hyperparameter combinations and
    perform trainings.

    hyps: dict
        the initial hyperparameter dict
        keys: str
        vals: values for the hyperparameters specified by the keys
    hyp_ranges: dict
        these are the ranges that will change the hyperparameters for
        each search. A unique training is performed for every
        possible combination of the listed values for each key
        keys: str
        vals: lists of values for the hyperparameters specified by the
              keys
    """
    starttime = time.time()
    # Make results file
    main_path = hyps['exp_name']
    if "save_root" in hyps:
        hyps['save_root'] = os.path.expanduser(hyps['save_root'])
        if not os.path.exists(hyps['save_root']):
            os.mkdir(hyps['save_root'])
        main_path = os.path.join(hyps['save_root'], main_path)
    if not os.path.exists(main_path):
        os.mkdir(main_path)
    hyps['main_path'] = main_path
    results_file = os.path.join(main_path, "results.txt")
    with open(results_file,'a') as f:
        f.write("Hyperparameters:\n")
        for k in hyps.keys():
            if k not in hyp_ranges:
                f.write(str(k) + ": " + str(hyps[k]) + '\n')
        f.write("\nHyperranges:\n")
        for k in hyp_ranges.keys():
            rs = ",".join([str(v) for v in hyp_ranges[k]])
            s = str(k) + ": [" + rs +']\n'
            f.write(s)
        f.write('\n')

    hyper_q = Queue()
    hyper_q = fill_hyper_q(hyps, hyp_ranges, list(hyp_ranges.keys()),
                                                      hyper_q, idx=0)
    total_searches = hyper_q.qsize()
    print("n_searches:", total_searches)

    result_count = 0
    print("Starting Hyperloop")
    while not hyper_q.empty():
        print("Searches left:", hyper_q.qsize(),"-- Running Time:",
                                             time.time()-starttime)
        hyps = hyper_q.get()

        results = train(hyps, verbose=True)
        with open(results_file,'a') as f:
            results = " -- ".join([str(k)+":"+str(results[k]) for\
                                     k in sorted(results.keys())])
            f.write("\n"+results+"\n")
<|MERGE_RESOLUTION|>--- conflicted
+++ resolved
@@ -115,11 +115,7 @@
                 word_to_define = idx2word[y.squeeze()[0].item()]
                 y = x.data
             else:
-<<<<<<< HEAD
-                targs = y.data[:,1:].to(DEVICE)
-=======
                 targs = y.data[:,1:]
->>>>>>> 4d1883a6
             og_shape = targs.shape
             if hyps['masking_task']:
                 x,y,mask = mask_words(x, y, mask_p=hyps['mask_p'])
@@ -257,11 +253,9 @@
                     targs = y.data[:,1:]
                 og_shape = targs.shape
                 targs = targs.reshape(-1)
-<<<<<<< HEAD
+
                 if hyps['init_decs']:
                     y = train_data.inits.clone().repeat(len(x),1)
-=======
->>>>>>> 4d1883a6
                 if hyps['masking_task']:
                     x,y,mask = mask_words(x, y, mask_p=hyps['mask_p'])
                 y = y[:,:-1]
